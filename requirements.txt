--- conflicted
+++ resolved
@@ -9,10 +9,8 @@
 networkx>=2.8.0
 joblib>=1.1.0
 shap>=0.41.0
-<<<<<<< HEAD
 openpyxl>=3.0.0
-=======
->>>>>>> 08497ed0
+
 
 # Optional, often transitive dependencies of FastAPI, but good for explicitness
 # Jinja2>=3.0.0
