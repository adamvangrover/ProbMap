--- conflicted
+++ resolved
@@ -60,10 +60,7 @@
     customers: Optional[List[str]] = Field(None, description="List of company_ids of key customers")
     loan_agreement_ids: Optional[List[str]] = Field(None, description="List of loan_ids associated with this company")
     financial_statement_ids: Optional[List[str]] = Field(None, description="List of statement_ids associated with this company")
-<<<<<<< HEAD
-=======
     management_quality_score: Optional[int] = Field(None, ge=1, le=10, description="Subjective score of management quality (1-10)")
->>>>>>> 08497ed0
     # Add other relevant fields like address, number of employees, etc.
 
 class LoanAgreement(BaseModel):
@@ -80,11 +77,8 @@
     guarantors: Optional[List[str]] = Field(None, description="List of company_ids acting as guarantors")
     syndicate_members: Optional[List[str]] = Field(None, description="List of counterparty_ids (banks) in a syndicated loan")
     security_details: Optional[str] = None
-<<<<<<< HEAD
-=======
     seniority_of_debt: Optional[str] = Field(None, description="Seniority level of the debt (e.g., Senior, Subordinated, Secured, Unsecured)")
     economic_condition_indicator: Optional[float] = Field(None, ge=0, le=1, description="Synthetic indicator of economic conditions at loan origination or at a point in time (0-1, higher is better)")
->>>>>>> 08497ed0
 
     @validator('maturity_date')
     def maturity_must_be_after_origination(cls, v, values):
