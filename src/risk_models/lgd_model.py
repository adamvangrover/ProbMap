--- conflicted
+++ resolved
@@ -20,12 +20,8 @@
 from src.core.config import settings
 from src.data_management.knowledge_base import KnowledgeBaseService
 # Already imported ModelRegistry in the previous diff for PDModel, but good to ensure it's here for LGDModel context
-<<<<<<< HEAD
-from src.mlops.model_registry import ModelRegistry
-
-=======
-from src.mlops.model_registry import ModelRegistry # For model registration
->>>>>>> 39b796c9
+from src.mlops.model_registry import ModelRegistry 
+
 
 logger = logging.getLogger(__name__)
 
@@ -78,7 +74,7 @@
                 elif collateral_value_str == "Equipment": base_recovery = 0.5
                 elif collateral_value_str == "Receivables": base_recovery = 0.4
                 elif collateral_value_str == "Inventory": base_recovery = 0.3
-
+            
             recovery_rate_adjusted = base_recovery
 
             # Adjustment for Seniority
@@ -87,8 +83,7 @@
                 recovery_rate_adjusted += 0.10
             elif seniority == 'Subordinated':
                 recovery_rate_adjusted -= 0.15
-<<<<<<< HEAD
-
+            
             # Adjustment for Economic Condition
             economic_indicator = loan.economic_condition_indicator if loan.economic_condition_indicator is not None else 0.5
             recovery_rate_adjustment_econ = (economic_indicator - 0.5) * 0.2 # Max +/- 0.1
@@ -97,17 +92,6 @@
             # Add some noise
             recovery_rate_final = recovery_rate_adjusted + np.random.normal(0, 0.05) # Reduced noise std dev
 
-=======
-
-            # Adjustment for Economic Condition
-            economic_indicator = loan.economic_condition_indicator if loan.economic_condition_indicator is not None else 0.5
-            recovery_rate_adjustment_econ = (economic_indicator - 0.5) * 0.2 # Max +/- 0.1
-            recovery_rate_adjusted += recovery_rate_adjustment_econ
-
-            # Add some noise
-            recovery_rate_final = recovery_rate_adjusted + np.random.normal(0, 0.05) # Reduced noise std dev
-
->>>>>>> 39b796c9
             # Clip the final recovery_rate
             recovery_rate_final = np.clip(recovery_rate_final, 0.05, 0.95)
 
@@ -178,16 +162,8 @@
             try:
                 registry = ModelRegistry()
                 model_params = self.model.named_steps['regressor'].get_params()
-<<<<<<< HEAD
-=======
-
-        if "error" not in metrics:
-            try:
-                registry = ModelRegistry()
-                model_params = self.model.named_steps['regressor'].get_params() if self.model else {}
->>>>>>> 39b796c9
                 model_version = datetime.datetime.now().strftime("%Y%m%d%H%M%S")
-
+                
                 registry.register_model(
                     model_name="LGDModel",
                     model_version=model_version,
@@ -203,10 +179,6 @@
             logger.warning("LGDModel training seemed successful but model object is None. Skipping registration.")
 
 
-<<<<<<< HEAD
-=======
-
->>>>>>> 39b796c9
         return metrics
 
     def predict_lgd(self, loan_features: Dict[str, Any]) -> float:
@@ -222,26 +194,19 @@
 
         # Create DataFrame from input dict
         # Ensure all features expected by the model are present
-
+        
         # Provide defaults for new features if missing
         if 'seniority_of_debt' not in loan_features:
-            loan_features['seniority_of_debt'] = 'Unknown'
+            loan_features['seniority_of_debt'] = 'Unknown' 
         if 'economic_condition_indicator' not in loan_features:
             loan_features['economic_condition_indicator'] = 0.5 # Default to neutral
 
         # Defaulting for other features if missing
         for col in self.numerical_features:
-<<<<<<< HEAD
             if col not in loan_features:
                 loan_features[col] = 0 # Or np.nan and let imputer handle it
         for col in self.categorical_features:
             if col not in loan_features:
-=======
-            if col not in loan_features:
-                loan_features[col] = 0 # Or np.nan and let imputer handle it
-        for col in self.categorical_features:
-            if col not in loan_features:
->>>>>>> 39b796c9
                 loan_features[col] = 'None' # Or 'Unknown'
 
         data_df = pd.DataFrame([loan_features])
@@ -269,10 +234,6 @@
     def load_model(self) -> bool:
         model_loaded_successfully = False
         # Try loading from the specific model_path first (if it exists)
-<<<<<<< HEAD
-=======
-
->>>>>>> 39b796c9
         if self.model_path.exists():
             try:
                 self.model = joblib.load(self.model_path)
@@ -282,10 +243,6 @@
                 logger.error(f"Error loading LGD model from {self.model_path}: {e}. Trying registry.")
                 self.model = None # Ensure model is None if loading fails
 
-<<<<<<< HEAD
-=======
-
->>>>>>> 39b796c9
         if not model_loaded_successfully:
             logger.info(f"Model file not found at {self.model_path} or failed to load. Attempting to load 'production' model from registry.")
             try:
@@ -296,10 +253,6 @@
                     if prod_model_path.exists():
                         self.model = joblib.load(prod_model_path)
                         self.model_path = prod_model_path # Update model_path to the one loaded
-<<<<<<< HEAD
-=======
-
->>>>>>> 39b796c9
                         logger.info(f"LGD Model (production) loaded from registry path: {self.model_path}")
                         model_loaded_successfully = True
                     else:
@@ -309,14 +262,10 @@
             except Exception as e:
                 logger.error(f"Error loading production LGDModel from registry: {e}")
                 self.model = None # Ensure model is None if registry loading fails
-
+        
         if not model_loaded_successfully:
              logger.warning(f"LGD Model could not be loaded from specified path or registry.")
 
-<<<<<<< HEAD
-=======
-
->>>>>>> 39b796c9
         return model_loaded_successfully
 
 if __name__ == "__main__":
@@ -369,13 +318,8 @@
             logger.info("Re-loading original LGD model instance for subsequent tests...")
             load_success_lgd = lgd_model_instance.load_model()
             logger.info(f"Model loaded successfully for original LGD instance: {load_success_lgd}")
-<<<<<<< HEAD
-
-
-=======
-
-
->>>>>>> 39b796c9
+
+
         if lgd_model_instance.model is not None:
             # Test prediction with some sample features
             sample_features_for_lgd_1 = {
@@ -396,15 +340,15 @@
             predicted_lgd_2 = lgd_model_instance.predict_lgd(sample_features_for_lgd_2)
             logger.info(f"Predicted LGD (Inventory, Subordinated, Bad Econ): {predicted_lgd_2:.4f}")
 
-            sample_features_for_lgd_3 = {
-                'collateral_type': 'None',
+            sample_features_for_lgd_3 = { 
+                'collateral_type': 'None', 
                 'loan_amount_usd': 200000,
                 'seniority_of_debt': 'Unknown', # Test default for seniority
                 'economic_condition_indicator': 0.5 # Test default for econ indicator
             }
             predicted_lgd_3 = lgd_model_instance.predict_lgd(sample_features_for_lgd_3)
             logger.info(f"Predicted LGD (None Collateral, Unknown Seniority, Neutral Econ): {predicted_lgd_3:.4f}")
-
+            
             sample_features_for_lgd_4 = { # Missing new features to test defaults in predict_lgd
                 'collateral_type': 'Equipment',
                 'loan_amount_usd': 750000
