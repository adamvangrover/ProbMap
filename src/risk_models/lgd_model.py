--- conflicted
+++ resolved
@@ -19,13 +19,8 @@
 
 from src.core.config import settings
 from src.data_management.knowledge_base import KnowledgeBaseService
-<<<<<<< HEAD
 # Already imported ModelRegistry in the previous diff for PDModel, but good to ensure it's here for LGDModel context
-from src.mlops.model_registry import ModelRegistry
-
-=======
 from src.mlops.model_registry import ModelRegistry # For model registration
->>>>>>> 84f1182d
 
 logger = logging.getLogger(__name__)
 
@@ -87,21 +82,12 @@
                 recovery_rate_adjusted += 0.10
             elif seniority == 'Subordinated':
                 recovery_rate_adjusted -= 0.15
-<<<<<<< HEAD
 
             # Adjustment for Economic Condition
             economic_indicator = loan.economic_condition_indicator if loan.economic_condition_indicator is not None else 0.5
             recovery_rate_adjustment_econ = (economic_indicator - 0.5) * 0.2 # Max +/- 0.1
             recovery_rate_adjusted += recovery_rate_adjustment_econ
 
-=======
-
-            # Adjustment for Economic Condition
-            economic_indicator = loan.economic_condition_indicator if loan.economic_condition_indicator is not None else 0.5
-            recovery_rate_adjustment_econ = (economic_indicator - 0.5) * 0.2 # Max +/- 0.1
-            recovery_rate_adjusted += recovery_rate_adjustment_econ
-
->>>>>>> 84f1182d
             # Add some noise
             recovery_rate_final = recovery_rate_adjusted + np.random.normal(0, 0.05) # Reduced noise std dev
 
@@ -171,17 +157,15 @@
         self.save_model()
 
         # Automate model registration
-<<<<<<< HEAD
         if "error" not in metrics and self.model: # Ensure model exists before getting params
             try:
                 registry = ModelRegistry()
                 model_params = self.model.named_steps['regressor'].get_params()
-=======
+
         if "error" not in metrics:
             try:
                 registry = ModelRegistry()
                 model_params = self.model.named_steps['regressor'].get_params() if self.model else {}
->>>>>>> 84f1182d
                 model_version = datetime.datetime.now().strftime("%Y%m%d%H%M%S")
 
                 registry.register_model(
@@ -195,12 +179,10 @@
                 logger.info(f"LGDModel version {model_version} registered successfully.")
             except Exception as e:
                 logger.error(f"Error during model registration for LGDModel: {e}")
-<<<<<<< HEAD
         elif not self.model and "error" not in metrics:
             logger.warning("LGDModel training seemed successful but model object is None. Skipping registration.")
 
-=======
->>>>>>> 84f1182d
+
 
         return metrics
 
@@ -256,10 +238,8 @@
 
     def load_model(self) -> bool:
         model_loaded_successfully = False
-<<<<<<< HEAD
         # Try loading from the specific model_path first (if it exists)
-=======
->>>>>>> 84f1182d
+
         if self.model_path.exists():
             try:
                 self.model = joblib.load(self.model_path)
@@ -267,11 +247,8 @@
                 model_loaded_successfully = True
             except Exception as e:
                 logger.error(f"Error loading LGD model from {self.model_path}: {e}. Trying registry.")
-<<<<<<< HEAD
                 self.model = None # Ensure model is None if loading fails
-=======
-                self.model = None
->>>>>>> 84f1182d
+
 
         if not model_loaded_successfully:
             logger.info(f"Model file not found at {self.model_path} or failed to load. Attempting to load 'production' model from registry.")
@@ -282,11 +259,8 @@
                     prod_model_path = Path(prod_model_path_str)
                     if prod_model_path.exists():
                         self.model = joblib.load(prod_model_path)
-<<<<<<< HEAD
                         self.model_path = prod_model_path # Update model_path to the one loaded
-=======
-                        self.model_path = prod_model_path # Update model_path
->>>>>>> 84f1182d
+
                         logger.info(f"LGD Model (production) loaded from registry path: {self.model_path}")
                         model_loaded_successfully = True
                     else:
@@ -295,17 +269,11 @@
                     logger.warning("No production LGDModel found in registry.")
             except Exception as e:
                 logger.error(f"Error loading production LGDModel from registry: {e}")
-<<<<<<< HEAD
                 self.model = None # Ensure model is None if registry loading fails
 
         if not model_loaded_successfully:
              logger.warning(f"LGD Model could not be loaded from specified path or registry.")
-=======
-                self.model = None
-
-        if not model_loaded_successfully:
-            logger.warning(f"LGD Model could not be loaded from specified path or registry.")
->>>>>>> 84f1182d
+
 
         return model_loaded_successfully
 
