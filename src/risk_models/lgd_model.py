--- conflicted
+++ resolved
@@ -22,10 +22,7 @@
 # Already imported ModelRegistry in the previous diff for PDModel, but good to ensure it's here for LGDModel context
 from src.mlops.model_registry import ModelRegistry
 
-<<<<<<< HEAD
-=======
-
->>>>>>> 73d207c9
+
 
 logger = logging.getLogger(__name__)
 
@@ -80,7 +77,6 @@
                 elif collateral_value_str == "Inventory": base_recovery = 0.3
 
             recovery_rate_adjusted = base_recovery
-<<<<<<< HEAD
 
             # Adjustment for Seniority
             seniority = str(loan.seniority_of_debt) if loan.seniority_of_debt else 'Unknown'
@@ -89,16 +85,7 @@
             elif seniority == 'Subordinated':
                 recovery_rate_adjusted -= 0.15
 
-=======
-
-            # Adjustment for Seniority
-            seniority = str(loan.seniority_of_debt) if loan.seniority_of_debt else 'Unknown'
-            if seniority == 'Senior':
-                recovery_rate_adjusted += 0.10
-            elif seniority == 'Subordinated':
-                recovery_rate_adjusted -= 0.15
-
->>>>>>> 73d207c9
+
             # Adjustment for Economic Condition
             economic_indicator = loan.economic_condition_indicator if loan.economic_condition_indicator is not None else 0.5
             recovery_rate_adjustment_econ = (economic_indicator - 0.5) * 0.2 # Max +/- 0.1
@@ -213,10 +200,7 @@
         # Provide defaults for new features if missing
         if 'seniority_of_debt' not in loan_features:
             loan_features['seniority_of_debt'] = 'Unknown'
-<<<<<<< HEAD
-=======
-
->>>>>>> 73d207c9
+
         if 'economic_condition_indicator' not in loan_features:
             loan_features['economic_condition_indicator'] = 0.5 # Default to neutral
 
@@ -337,13 +321,7 @@
             logger.info("Re-loading original LGD model instance for subsequent tests...")
             load_success_lgd = lgd_model_instance.load_model()
             logger.info(f"Model loaded successfully for original LGD instance: {load_success_lgd}")
-<<<<<<< HEAD
-
-
-=======
-
-
->>>>>>> 73d207c9
+
         if lgd_model_instance.model is not None:
             # Test prediction with some sample features
             sample_features_for_lgd_1 = {
@@ -366,10 +344,7 @@
 
             sample_features_for_lgd_3 = {
                 'collateral_type': 'None',
-<<<<<<< HEAD
-=======
-
->>>>>>> 73d207c9
+
                 'loan_amount_usd': 200000,
                 'seniority_of_debt': 'Unknown', # Test default for seniority
                 'economic_condition_indicator': 0.5 # Test default for econ indicator
